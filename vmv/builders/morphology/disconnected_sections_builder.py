--- conflicted
+++ resolved
@@ -96,11 +96,6 @@
 
         end = time.time()
 
-<<<<<<< HEAD
-        print('Get polylines %f' % (end - start))
-
-=======
->>>>>>> 2af3d11d
         # Return the poly-lines list
         return poly_lines_data
 
