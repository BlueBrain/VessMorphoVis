--- conflicted
+++ resolved
@@ -85,14 +85,8 @@
     bmesh_uv_sphere = bmesh.new()
 
     # Create a uv-sphere
-<<<<<<< HEAD
-    bmesh.ops.create_uvsphere(bmesh_uv_sphere, u_segments=subdivisions, v_segments=subdivisions,
-                              radius=radius)
-    # bmesh.ops.create_icosphere(bmesh_uv_sphere, subdivisions=subdivisions, diameter=radius)
-=======
     bmesh.ops.create_uvsphere(bmesh_uv_sphere,
                               u_segments=subdivisions, v_segments=subdivisions, radius=radius)
->>>>>>> bd032b13
 
     # Translate it to the specified position
     bmesh.ops.translate(bmesh_uv_sphere, verts=bmesh_uv_sphere.verts[:], vec=location)
