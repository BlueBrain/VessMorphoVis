--- conflicted
+++ resolved
@@ -45,12 +45,9 @@
         # Skin-modifier based meshing
         SKIN_MODIFIER = 'MESHING_TECHNIQUE_SKIN_MODIFIER'
 
-<<<<<<< HEAD
-=======
         # Voxelization
         VOXELIZATION = 'MESHING_TECHNIQUE_VOXELIZATION'
 
->>>>>>> bd032b13
         ############################################################################################
         # @__init__
         ############################################################################################
@@ -75,13 +72,10 @@
             elif argument == 'skin-modifier':
                 return Meshing.Technique.SKIN_MODIFIER
 
-<<<<<<< HEAD
-=======
             # Voxelization-based remeshing
             elif argument == 'voxelization':
                 return Meshing.Technique.VOXELIZATION
 
->>>>>>> bd032b13
             # By default use piecewise-watertight
             else:
                 return Meshing.Technique.PIECEWISE_WATERTIGHT
@@ -98,12 +92,9 @@
              'Skin Modifier',
              'Use skin modifier to create a high quality mesh with smooth branching geometries '
              'and nice topology'),
-<<<<<<< HEAD
-=======
             (VOXELIZATION,
              'Voxelization',
              'Use voxelization-based remeshing to construct a watertight mesh'),
->>>>>>> bd032b13
             (META_BALLS,
              'Meta Balls',
              'Creates watertight mesh models using the meta balls algorithm. '
