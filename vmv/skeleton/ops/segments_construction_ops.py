--- conflicted
+++ resolved
@@ -102,29 +102,19 @@
 # @get_color_coded_segments_poly_lines_based_on_radius
 ####################################################################################################
 def get_color_coded_segments_poly_lines_based_on_radius(
-<<<<<<< HEAD
         section, minimum, maximum, color_map_resolution=vmv.consts.Color.COLORMAP_RESOLUTION):
-=======
-        section, minimum, maximum,
-        color_map_resolution=vmv.consts.Color.COLORMAP_RESOLUTION):
->>>>>>> 1d1524df
+
     """Gets a list of all the segments composing the section color-coded based 
     on their radii in the morphology.
 
     :param section:     
         A given section to extract its segments from.
     :param minimum:
-<<<<<<< HEAD
         The radius of the smallest sample in the morphology.
     :param maximum:
         The radius of the largest sample in the morphology.
     :param color_map_resolution:
         The resolution of the colormap.
-=======
-        The radius of the smaller sample in the morphology. 
-    :param maximum: [description]
-        The radius of the larger sample in the morphology.
->>>>>>> 1d1524df
     :return:
         A list of segments represented by color-coded poly-lines. 
     """
@@ -176,15 +166,8 @@
 ####################################################################################################
 # @get_color_coded_segments_poly_lines_based_on_length
 ####################################################################################################
-<<<<<<< HEAD
 def get_color_coded_segments_poly_lines_based_on_length(
         section, minimum, maximum, color_map_resolution=vmv.consts.Color.COLORMAP_RESOLUTION):
-=======
-def get_color_coded_segments_poly_lines_based_on_length(section, 
-                                                        minimum, 
-                                                        maximum,
-    color_map_resolution=vmv.consts.Color.COLORMAP_RESOLUTION):
->>>>>>> 1d1524df
     """Gets a list of all the segments composing the section color-coded based 
     on their length in the morphology.
 
@@ -238,15 +221,8 @@
 ####################################################################################################
 # @get_color_coded_segments_poly_lines_based_on_surface_area
 ####################################################################################################
-<<<<<<< HEAD
 def get_color_coded_segments_poly_lines_based_on_surface_area(
         section, minimum, maximum, color_map_resolution=vmv.consts.Color.COLORMAP_RESOLUTION):
-=======
-def get_color_coded_segments_poly_lines_based_on_surface_area(section, 
-                                                              minimum, 
-                                                              maximum,
-    color_map_resolution=vmv.consts.Color.COLORMAP_RESOLUTION):
->>>>>>> 1d1524df
     """Gets a list of all the segments composing the section color-coded based 
     on their surface area in the morphology.
 
@@ -301,7 +277,6 @@
 ####################################################################################################
 # @get_color_coded_segments_poly_lines_based_on_radius
 ####################################################################################################
-<<<<<<< HEAD
 def get_color_coded_segments_poly_lines_based_on_volume(
         section, minimum, maximum, color_map_resolution=vmv.consts.Color.COLORMAP_RESOLUTION):
     """Gets a list of all the segments composing the section color-coded based on their volume
@@ -318,12 +293,6 @@
     :return:
         A list of segments represented by color-coded poly-lines.
     """
-=======
-def get_color_coded_segments_poly_lines_based_on_volume(section, 
-                                                        minimum, 
-                                                        maximum,
-    color_map_resolution=vmv.consts.Color.COLORMAP_RESOLUTION):
->>>>>>> 1d1524df
 
     # A list of all the poly-lines that correspond to each segment in the morphology
     poly_lines = list()
@@ -364,7 +333,6 @@
 ####################################################################################################
 # @get_color_coded_segments_poly_lines_based_on_index
 ####################################################################################################
-<<<<<<< HEAD
 def get_color_coded_segments_poly_lines_based_on_index(
         morphology, section, minimum, maximum,
         color_map_resolution=vmv.consts.Color.COLORMAP_RESOLUTION):
@@ -384,13 +352,6 @@
     :return:
         A list of segments represented by color-coded poly-lines.
     """
-=======
-def get_color_coded_segments_poly_lines_based_on_index(morphology,
-                                                       section,
-                                                       minimum,
-                                                       maximum,
-    color_map_resolution=vmv.consts.Color.COLORMAP_RESOLUTION):
->>>>>>> 1d1524df
 
     # A list of all the poly-lines that correspond to each segment in the morphology
     poly_lines = list()
@@ -429,7 +390,6 @@
         poly_lines.append(vmv.skeleton.PolyLine(samples, color_index))
 
     # Return the list of polylines
-<<<<<<< HEAD
     return poly_lines
 
 
@@ -493,6 +453,4 @@
         poly_lines.append(vmv.skeleton.PolyLine(samples, color_index))
 
     # Return the list of polylines
-=======
->>>>>>> 1d1524df
-    return poly_lines+    return poly_lines
