####################################################################################################
# Copyright (c) 2019 - 2020, EPFL / Blue Brain Project
# Author(s): Marwan Abdellah <marwan.abdellah@epfl.ch>
#
# This file is part of VessMorphoVis <https://github.com/BlueBrain/VessMorphoVis>
#
# This library is free software; you can redistribute it and/or modify it under the terms of the
# GNU Lesser General Public License version 3.0 as published by the Free Software Foundation.
#
# This library is distributed in the hope that it will be useful, but WITHOUT ANY WARRANTY;
# without even the implied warranty of MERCHANTABILITY or FITNESS FOR A PARTICULAR PURPOSE.
# See the GNU Lesser General Public License for more details.
#
# You should have received a copy of the GNU Lesser General Public License along with this library;
# if not, write to the Free Software Foundation, Inc., 51 Franklin Street, Fifth Floor, Boston,
# MA 02110-1301 USA.
####################################################################################################

# Blender imports
import bpy
from mathutils import Vector, Matrix

# Internal modules
import vmv
import vmv.scene
import vmv.geometry
import vmv.skeleton


####################################################################################################
# @compute_section_centroid_from_poly_line_data
####################################################################################################
def compute_section_centroid_from_poly_line_data(poly_line_data):
    """Compute the centroid of a series of points given in the format of a poly-line data.

    :param poly_line_data:
        Section data in poly-line format.
    :return:
        The centroid of all the given points.
    """

    # Data centroid
    centroid = Vector((0, 0, 0))

    # Add the weights
    for point in poly_line_data:

        # Get the section center
        section_center = Vector((point[0][0], point[0][1], point[0][2]))

        # Add the weight
        centroid += section_center

    # Normalize
    centroid /= len(poly_line_data)

    # Return the centroid
    return centroid


####################################################################################################
# @draw_line
####################################################################################################
def draw_line(point1=Vector((0, 0, 0)),
              point2=Vector((1, 1, 1)),
              format='SOLID',
              thickness=1.0,
              material=None,
              color=None,
              name='line'):
    """
    Draws a line between two connected points in the space and returns a reference to it.
    NOTE: If you want to have a thin line, use 0.1 for the thickness and if you want to set it
    to scale, use 1.0.

    :param point1: Starting point of the line.
    :param point2: End point of the line.
    :param format: The format of the line, can be SIMPLE or SOLID.
    :param thickness: The thickness of the line (between 0.1 and 1.0).
    :param material: The material of the line.
    :param color: The color of the line, in case no material is given.
    :param name: The name of the line.
    :return: A reference to the create line.
    """

    # Setup line data
    # Create a curve object
    line_data = bpy.data.curves.new(name=name, type='CURVE')

    # The line is drawn in 3D
    line_data.dimensions = '3D'

    # Fill the line
    line_data.fill_mode = 'FULL'

    # Set the thickness of the line.
    line_data.bevel_depth = thickness

    # For a solid line, the caps are always filled in contrast to the thin line
    if format == 'SOLID':
        line_data.use_fill_caps = True

    # If a material is given, then use it directly
    if material is not None:

        # Assign it directly to the line data
        line_data.materials.append(material)

    # Otherwise, check if a color is given.
    else:

        # Create a material from a given color
        if color is not None:

            # Create a new material (color) and assign it to the line
            line_material = bpy.data.materials.new('color.%s' % name)
            line_material.diffuse_color = color
            line_data.materials.append(line_material)

    # Create a line object and link it to the scene
    line_object = vmv.geometry.create_line_object_from_data(
        data=line_data, point1=point1, point2=point2, name=name)

    # Return a reference to the line object
    return line_object


####################################################################################################
# @draw_cone_line
####################################################################################################
def draw_cone_line(point1=Vector((0, 0, 0)),
                   point2=Vector((1, 1, 1)),
                   point1_radius=0.0,
                   point2_radius=1.0,
                   color=(1, 1, 1),
                   name='line',
                   smoothness_factor=1):
    """Draw a cone line between two points, with different radii at the beginning and the end of
    the line.

    :param point1:
        Starting point of the line.
    :param point2:
        End point of the line.
    :param point1_radius:
        The radius of the line at the starting point.
    :param point2_radius:
        The radius of the line at the end point.
    :param color:
        The color of the line
    :param name:
        The name of the line.
    :param smoothness_factor:
        Smoothing the created line (1 - 5), by default set to 1.
    :return:
        A reference to the create line.
    """

    # Setup line data
    # Create a curve object
    line_data = bpy.data.curves.new(name=name, type='CURVE')

    # The line is drawn in 3D
    line_data.dimensions = '3D'

    # Fill the line
    line_data.fill_mode = 'FULL'

    # The thickness of the line should be by default set to 1.0. This value will be scaled later
    # at the two points of the line.
    line_data.bevel_depth = 1.0

    # For a thick line, the caps are always filled in contrast to the thin line
    line_data.use_fill_caps = True

    # Create a new material (color) and assign it to the line
    line_material = bpy.data.materials.new('color.%s' % name)
    line_material.diffuse_color = color
    line_data.materials.append(line_material)

    # Create a line object and link it to the scene
    line_object = bpy.data.objects.new(str(name), line_data)
    bpy.context.scene.collection.objects.link(line_object)

    # Add the two points to the line object and scale their radii
    line_strip = line_data.splines.new('POLY')
    line_strip.points.add(1)
    line_strip.points[0].co = (point1[0], point1[1], point1[2]) + (1.0,)
    line_strip.points[1].co = (point2[0], point2[1], point2[2]) + (1.0,)
    line_strip.points[0].radius = point1_radius
    line_strip.points[1].radius = point2_radius
    line_strip.order_u = 1

    # Convert the cone to a mesh object and smooth it using a given smoothness factor
    line_object = vmv.scene.ops.convert_object_to_mesh(line_object)
    bpy.ops.object.modifier_add(type='SUBSURF')
    bpy.context.object.modifiers["Subsurf"].levels = smoothness_factor

    # Return a reference to the line object
    return line_object


####################################################################################################
# @create_poly_lines_object_base
####################################################################################################
def create_poly_lines_object_base(name='poly_lines',
                                  bevel_object=None,
                                  caps=True,
                                  texture_size=5):
    """Creates an empty object that can be used to append multiple poly-lines and draw them in a
    single step very efficiently.

    NOTE: The poly-lines will be added later to the constructed object.

    :param name:
        Poly-line object name.
    :param bevel_object:
        A given bevel object used to solidify the poly-line.
    :param caps:
        A flag indicating whether the caps will be closed or open.
    :param texture_size:
        The size of the bump map of the assigned texture.
    :return:
        A reference to the created poly-lines object.
    """
    # Create the object as a new curve
    poly_lines_object = bpy.data.curves.new(name=name, type='CURVE')

    # The line is drawn in 3D
    poly_lines_object.dimensions = '3D'

    # Fill the line
    poly_lines_object.fill_mode = 'FULL'

    # The thickness of the line should be by default set to 1.0. This value will be scaled later
    # at the two points of the line.
    poly_lines_object.bevel_depth = 1.0

    # Adjust the texture coordinates of the poly-line
    # NOTE: The value 5 has been chosen after trial-and-error
    poly_lines_object.use_auto_texspace = False
    poly_lines_object.texspace_size[0] = texture_size
    poly_lines_object.texspace_size[1] = texture_size
    poly_lines_object.texspace_size[2] = texture_size

    # Use caps if requested
    poly_lines_object.use_fill_caps = caps

    # If a bevel object is given, use it for scaling the diameter of the poly-line
    if bevel_object is not None:
        poly_lines_object.bevel_object = bevel_object

    # Return a reference to the created object
    return poly_lines_object


####################################################################################################
# @create_poly_lines_object_materials
####################################################################################################
def create_poly_lines_object_materials(poly_lines_object,
                                       material,
                                       color):
    """Creates a list of materials to be assigned to the poly-lines object.

    :param poly_lines_object:
        An existing poly-lines object.
    :param material:
        Material type, see enums:shading_enums:Shading.
    :param color:
        Color or color index as given by the user.
    """

    # Create the materials
    materials_list = vmv.skeleton.ops.create_skeleton_materials(
        name='morphology_skeleton', material_type=material, color=color)

    # Add the materials to the object
    for material in materials_list:
        poly_lines_object.materials.append(material)


####################################################################################################
# @append_poly_line_to_poly_lines_object
####################################################################################################
def append_poly_line_to_poly_lines_object(poly_lines_object,
                                          poly_line_data,
                                          poly_line_type='POLY'):
    """Creates a poly-line object and appends to the aggregate poly-lines-object that is created
    before.

    :param poly_lines_object:
        A previously created poly-lines object where we going to append a new poly-line object
        constructed from the given poly_line_data.
    :param poly_line_data:
        The new poly-line data that will be used to create the new poly-line object that will be
        appended to the given poly_lines_object.
    :param poly_line_type:
        The type of the poly-line: ['POLY', 'BEZIER', 'BSPLINE', 'CARDINAL', 'NURBS']
    """

    # Create a new poly-line object integrated into the poly-lines object
    poly_line_object = poly_lines_object.splines.new(poly_line_type)

    # Poly-line samples
    poly_line_samples = poly_line_data[0]

    # Poly-line material index
    poly_line_material_index = poly_line_data[1]

    # Define the number of samples of the poly-line object
    # NOTE: Use n-1 points because once the poly-line is created it has already one point added

    poly_line_object.points.add(len(poly_line_samples) - 1)

    # Define the material for this poly-line
    poly_line_object.material_index = poly_line_material_index

    # Add the points (or the samples) and their radii to the poly-line curve object
    for i, poly_line_sample in enumerate(poly_line_samples):

        # Sample coordinates
        poly_line_object.points[i].co = poly_line_sample[0]

        # Sample radius
        poly_line_object.points[i].radius = poly_line_sample[1]


####################################################################################################
# @create_poly_lines_object_from_poly_lines_data
####################################################################################################
def create_poly_lines_object_from_poly_lines_data(poly_lines_data,
                                                  color,
                                                  material=None,
                                                  poly_line_type='POLY',
                                                  name='poly_lines_object',
                                                  bevel_object=None,
                                                  caps=True,
                                                  texture_size=5,
                                                  center=Vector((0.0, 0.0, 0.0)),
                                                  color_vector=None):
    """Creates an aggregate poly-lines object from a list of poly-lines data.

    NOTE: This method is extremely fast and capable of creating an object with few millions of
    samples in few seconds only.

    :param poly_lines_data:
        The poly-lines data that will be used to create each new poly-line object that will be
        appended to the created poly_lines_object.
    :param material:
        Material type, see enums:shading_enums:Shading.
    :param color:
        Color or color index as given by the user.
    :param poly_line_type:
        The type of the poly-line: ['POLY', 'BEZIER', 'BSPLINE', 'CARDINAL', 'NURBS']
    :param name:
        Poly-line object name.
    :param bevel_object:
        A given bevel object used to solidify the poly-line.
    :param caps:
        A flag indicating whether the caps will be closed or open.
    :param texture_size:
        The size of the bump map of the assigned texture.
    :param center:
        Object center, by default origin.
    :return:
        A poly-lines object linked to the scene.
    """

    # Create the base object
    poly_lines_object = create_poly_lines_object_base(
        name=name, bevel_object=bevel_object, caps=caps, texture_size=texture_size)

    if color_vector is None:
        # Create the materials and assign them to the poly-lines object
        create_poly_lines_object_materials(
            poly_lines_object=poly_lines_object, material=material, color=color)
    else:

        # Create the materials
        #materials_list = vmv.skeleton.ops.create_skeleton_materials(
        #    name='morphology_skeleton', material_type=material, color=color)

        materials_list = list()

        # Create the material and append it to the list
        for i, color in enumerate(color_vector):
            materialx = vmv.shading.create_material(
                name='%s_color_%d' % (name, i), color=color, material_type=material)
            materials_list.append(materialx)

        # Add the materials to the object
        for materiala in materials_list:
            poly_lines_object.materials.append(materiala)

    # For each poly-line in the poly-lines list, create an object and append it to the aggregate one
    for poly_line_data in poly_lines_data:
        append_poly_line_to_poly_lines_object(
            poly_lines_object=poly_lines_object, poly_line_data=poly_line_data,
            poly_line_type=poly_line_type)

    # Create the aggregate object to be linked to the scene later
    aggregate_poly_lines_object = bpy.data.objects.new(str(name), poly_lines_object)

    if poly_line_type == 'NURBS':
<<<<<<< HEAD
        print('hola')
        aggregate_poly_lines_object.data.splines[0].order_u = 6
        aggregate_poly_lines_object.data.splines[0].use_endpoint_u = True
=======
        print('NURBS')
        #aggregate_poly_lines_object.data.splines[0].order_u = 6
        #aggregate_poly_lines_object.data.splines[0].use_endpoint_u = True
>>>>>>> 5bfb0e2b

    # Link this object to the scene
    bpy.context.scene.collection.objects.link(aggregate_poly_lines_object)

    # Assume that the location of the line is set at the origin until further notice
    aggregate_poly_lines_object.location = center

    # Return a reference to the created poly-lines object
    return aggregate_poly_lines_object


def draw_poly_line(poly_line_data,
                   format='SOLID',
                   name='poly_line',
                   material=None,
                   color=None,
                   bevel_object=None,
                   caps=True):
    """Draw a poly line (connected segments of lines) with multiple formats.
    :param poly_line_data:
        The data of the poly-line such as its points and radii.
    :param format:
        The format can be SIMPLE or SOLID.
    :param name:
        The name of the line.
    :param material:
        The material of the line.
    :param color:
        The color of the poly-line.
    :param bevel_object:
        A given bevel object that would scale the diameter of the poly-line.
    :param caps:
        A flag to indicate the line terminals are filled with caps or not.
    :return:
        A reference to the line object.
    """

    # Setup line data
    line_data = bpy.data.curves.new(name=name, type='CURVE')

    # The line is drawn in 3D
    line_data.dimensions = '3D'

    # Fill the line
    line_data.fill_mode = 'FULL'

    # Setup the spatial data of a SOLID line
    if format == 'SOLID':

        # The thickness of the line should be by default set to 1.0. This value will be scaled later
        # at the two points of the line.
        line_data.bevel_depth = 1.0

        # Adjust the texture coordinates of the poly-line.
        line_data.use_auto_texspace = False
        line_data.texspace_size[0] = 5
        line_data.texspace_size[1] = 5
        line_data.texspace_size[2] = 5

        # If a bevel object is given, use it for scaling the diameter of the poly-line
        if bevel_object is not None:
            line_data.bevel_object = bevel_object
            line_data.use_fill_caps = caps

    # Setup the spatial data of a SIMPLE line
    else:

        # The thickness of medium line can be set to 0.1
        line_data.bevel_depth = 0.1

    # If a material is given, then use it directly
    if material is not None:
        # Assign it directly to the line data
        line_data.materials.append(material)

    # Otherwise, check if a color is given.
    else:

        # Create a material from a given color
        if color is not None:
            # Create a new material (color) and assign it to the line
            line_material = bpy.data.materials.new('color.%s' % name)
            line_material.diffuse_color = color
            line_data.materials.append(line_material)

    # Add the points along the poly-line
    # NOTE: add n-1 points to the array, becuase once the poly-line is created it has already one
    # point added.
    # Options: ['POLY', 'BEZIER', 'BSPLINE', 'CARDINAL', 'NURBS']
    poly_line_strip = line_data.splines.new('POLY')
    poly_line_strip.points.add(len(poly_line_data) - 1)

    # Add the points (or the samples) and their radii to the poly-line curve
    for i, point in enumerate(poly_line_data):
        poly_line_strip.points[i].co = point[0]
        poly_line_strip.points[i].radius = point[1]

    # Create a curve that uses the curve_data.
    line_strip = bpy.data.objects.new(str(name), line_data)

    # Link this curve to the scene
    bpy.context.scene.collection.objects.link(line_strip)

    # Assume that the location of the line is set at the origin until further notice
    line_strip.location = Vector((0, 0, 0))

    # Return a reference to it
    return line_strip<|MERGE_RESOLUTION|>--- conflicted
+++ resolved
@@ -402,15 +402,10 @@
     aggregate_poly_lines_object = bpy.data.objects.new(str(name), poly_lines_object)
 
     if poly_line_type == 'NURBS':
-<<<<<<< HEAD
-        print('hola')
-        aggregate_poly_lines_object.data.splines[0].order_u = 6
-        aggregate_poly_lines_object.data.splines[0].use_endpoint_u = True
-=======
         print('NURBS')
         #aggregate_poly_lines_object.data.splines[0].order_u = 6
         #aggregate_poly_lines_object.data.splines[0].use_endpoint_u = True
->>>>>>> 5bfb0e2b
+
 
     # Link this object to the scene
     bpy.context.scene.collection.objects.link(aggregate_poly_lines_object)
