--- conflicted
+++ resolved
@@ -53,12 +53,9 @@
     # By segment index
     BY_SEGMENT_INDEX = 'COLOR_CODING_BY_SEGMENT_INDEX'
 
-<<<<<<< HEAD
     # By alignment
     BY_SEGMENT_ALIGNMENT = 'COLOR_CODING_BY_ALIGNMENT'
 
-=======
->>>>>>> 1d1524df
     ################################################################################################
     # Segments color-coding items to be added to the interface list
     ################################################################################################
@@ -67,66 +64,41 @@
         # Default coloring scheme
         (DEFAULT,
          'Default',
-<<<<<<< HEAD
          'A single color will be applied to the entire morphology.'),
-=======
-         'A single color will be applied to the entire morphology'),
->>>>>>> 1d1524df
 
         # Alternating colors for every two segments in the morphology
         (ALTERNATING_COLORS,
          'Alternating Colors',
-<<<<<<< HEAD
          'Use alternating segments colors to visualize certain patterns in the morphology.'),
-=======
-         'Use alternating segments colors to visualize certain patterns in the morphology'),
->>>>>>> 1d1524df
 
         # Radius
         (BY_RADIUS,
          'Segment Radius',
          'Color-code the morphology based on the radius of the segment with respect to '
-<<<<<<< HEAD
          'the radii distribution along the entire morphology.'),
-=======
-         'the radii distribution along the entire morphology'),
->>>>>>> 1d1524df
 
         # Length
         (BY_LENGTH,
          'Segment Length',
          'Color-code the morphology based on the length of the segment with respect to '
-<<<<<<< HEAD
          'the segments length distribution along the entire morphology.'),
-=======
-         'the segments length distribution along the entire morphology'),
->>>>>>> 1d1524df
 
         # Area
         (BY_SURFACE_AREA,
          'Segment Area',
          'Color-code the morphology based on the area of the segment with respect to '
-<<<<<<< HEAD
          'the distribution of the segments areas along the entire morphology.'),
-=======
-         'the distribution of the segments areas along the entire morphology'),
->>>>>>> 1d1524df
 
         # Volume
         (BY_VOLUME,
          'Segment Volume',
          'Color-code the morphology based on the volume of the segment with respect to '
-<<<<<<< HEAD
          'the distribution of the segments volumes along the entire morphology.'),
-=======
-         'the distribution of the segments volumes along the entire morphology'),
->>>>>>> 1d1524df
 
         # Segment index
         (BY_SEGMENT_INDEX,
          'Segment Index',
          'Color-code the morphology gradually based on the index the segment starting from 0 and '
-<<<<<<< HEAD
          'until the last segment in the morphology.'),
 
         # Segment alignment
@@ -134,9 +106,6 @@
          'Segment Alignment',
          'Color-code the morphology based on the alignments of the segments along their strands'
          'in the morphology, where you can align colors to X, Y and Z axes.')
-=======
-         'until the last segment in the morphology')
->>>>>>> 1d1524df
     ]
 
     ################################################################################################
@@ -147,45 +116,45 @@
         # Default coloring scheme
         (DEFAULT,
          'Default',
-         'A single color will be applied to the entire morphology'),
+         'A single color will be applied to the entire morphology.'),
 
         # Alternating colors for every two sections in the morphology
         (ALTERNATING_COLORS,
          'Alternating Colors',
-         'Use alternating sections colors to visualize certain patterns in the morphology'),
+         'Use alternating sections colors to visualize certain patterns in the morphology.'),
 
         # Short sections
         (SHORT_SECTIONS,
          'Short Sections',
-         'Visualize the short sections in the morphology for validation'),
+         'Visualize the short sections in the morphology for validation.'),
 
         # Length
         (BY_LENGTH,
          'Section Length',
          'Color-code the morphology based on the length of the section with respect to '
-         'the sections length distribution along the entire morphology'),
+         'the sections length distribution along the entire morphology.'),
 
         # Area
         (BY_SURFACE_AREA,
          'Section Surface Area',
          'Color-code the morphology based on the area of the section with respect to '
-         'the distribution of the sections surface areas along the entire morphology'),
+         'the distribution of the sections surface areas along the entire morphology.'),
 
         # Volume
         (BY_VOLUME,
          'Section Volume',
          'Color-code the morphology based on the volume of the section with respect to '
-         'the distribution of the sections volumes along the entire morphology'),
+         'the distribution of the sections volumes along the entire morphology.'),
 
         # Number of samples
         (BY_NUMBER_SAMPLES,
          'Number of Samples',
-         'Color-code the morphology based on the number of samples along the section'),
+         'Color-code the morphology based on the number of samples along the section.'),
 
         # Section index
         (BY_SECTION_INDEX,
          'Section Index',
-         'Color-code the morphology gradually according to the index of the section')
+         'Color-code the morphology gradually according to the index of the section.')
     ]
 
     ############################################################################################
